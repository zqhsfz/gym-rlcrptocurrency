--- conflicted
+++ resolved
@@ -31,7 +31,7 @@
             spaces.Box(low=0.0, high=np.inf, shape=(n_currency,), dtype=np.float64),                        # buffer
         ))
         self.action_space = spaces.Tuple((
-            spaces.Box(low=-np.inf, high=np.inf, shape=(n_exchange, n_currency), dtype=np.float64),          # purchase
+            spaces.Box(low=-np.inf, high=np.inf, shape=(n_exchange, n_currency), dtype=np.float64),              # purchase
             spaces.Box(low=-np.inf, high=np.inf, shape=(n_exchange, n_exchange, n_currency), dtype=np.float64),  # transfer
         ))
 
@@ -117,7 +117,7 @@
         # Handle Inputs #
         #################
 
-        action = deepcopy(action)
+        action = self._standardize_action(action)
 
         # action validity check
         assert self._check_action(action), "Invalid input action!"
@@ -307,6 +307,40 @@
 
         return balance_transfer
 
+    def _standardize_action(self, action):
+        """
+        Standardize provided action
+
+        :param action: Action
+        :return: A copy of action, with transformation applied
+        """
+
+        # make a deep copy
+        action = deepcopy(action)
+
+        # decompose action
+        action_purchase, action_transfer = action
+
+        # remove all negative part in action_transfer
+        action_transfer[action_transfer < 0.] = 0.
+
+        # merge the redundant transfer (merge A->B and B->A into the direction of largest value)
+        for currency in range(self.n_currency):
+            for exchange_A in range(self.n_exchange):
+                for exchange_B in range(self.n_exchange):
+                    A_to_B = action_transfer[exchange_A, exchange_B, currency]
+                    B_to_A = action_transfer[exchange_B, exchange_A, currency]
+
+                    if A_to_B > B_to_A:
+                        action_transfer[exchange_A, exchange_B, currency] = A_to_B - B_to_A
+                        action_transfer[exchange_B, exchange_A, currency] = 0.
+                    else:
+                        action_transfer[exchange_B, exchange_A, currency] = B_to_A - A_to_B
+                        action_transfer[exchange_A, exchange_B, currency] = 0.
+
+        # return
+        return action_purchase, action_transfer
+
     def _check_market_align(self):
         """
         Check if all markets are aligned at the same time
@@ -333,11 +367,7 @@
         balance_transfer = self._get_buffer_balance()
         balance = balance_portfolio + balance_transfer
 
-<<<<<<< HEAD
         return np.all(balance - self._init_balance[1:] >= -self._tol)
-=======
-        return np.all(balance >= self._init_balance[1:]-1e-3)
->>>>>>> 4a5d25a7
 
     def _check_state(self):
         """
@@ -375,7 +405,7 @@
         :return: Boolean
         """
 
-        action = deepcopy(action)
+        action = self._standardize_action(action)
 
         # Some basic checks
 
